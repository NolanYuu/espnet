--- conflicted
+++ resolved
@@ -7,21 +7,16 @@
 import argparse
 import json
 import logging
-import pdb
-
 
 
 if __name__ == '__main__':
     parser = argparse.ArgumentParser()
     parser.add_argument('jsons', type=str, nargs='+',
                         help='json files')
-<<<<<<< HEAD
     parser.add_argument('--iname', help='Input feature name', 
         type=str, default='input1', action='store')
     parser.add_argument('--oname', help='Output feature name',
         type=str, default='grapheme', action='store')
-=======
->>>>>>> 2c833257
     parser.add_argument('--multi', '-m', type=int,
                         help='Test the json file for multiple input/output', default=0)
     parser.add_argument('--verbose', '-V', default=0, type=int,
@@ -65,19 +60,11 @@
         in_dic = {}
         if dic.has_key(unicode('idim', 'utf-8')):
             in_dic[unicode('shape', 'utf-8')] = (int(dic[unicode('ilen', 'utf-8')]), int(dic[unicode('idim', 'utf-8')]))
-<<<<<<< HEAD
         in_dic[unicode('name', 'utf-8')] = unicode(args.iname, 'utf-8')
         in_dic[unicode('feat', 'utf-8')] = dic[unicode('feat', 'utf-8')]
 
         out_dic = {}
         out_dic[unicode('name', 'utf-8')] = unicode(args.oname, 'utf-8')
-=======
-        in_dic[unicode('name', 'utf-8')] = unicode('input1', 'utf-8')
-        in_dic[unicode('feat', 'utf-8')] = dic[unicode('feat', 'utf-8')]
-
-        out_dic = {}
-        out_dic[unicode('name', 'utf-8')] = unicode('target1', 'utf-8')
->>>>>>> 2c833257
         out_dic[unicode('shape', 'utf-8')] = (int(dic[unicode('olen', 'utf-8')]), int(dic[unicode('odim', 'utf-8')]))
         out_dic[unicode('text', 'utf-8')] = dic[unicode('text', 'utf-8')]
         out_dic[unicode('token', 'utf-8')] = dic[unicode('token', 'utf-8')]
