import logging

import numpy as np
import torch
import torch.nn.functional as F

from espnet.nets.pytorch_backend.nets_utils import to_device


class CTC(torch.nn.Module):
    """CTC module

    :param int odim: dimension of outputs
    :param int eprojs: number of encoder projection units
    :param float dropout_rate: dropout rate (0.0 ~ 1.0)
<<<<<<< HEAD
    :param float dropout_rate: dropout rate (0.0 ~ 1.0)
    :param bool reduce: reduce the CTC loss into a scalar
    """

    def __init__(self, odim, eprojs, dropout_rate, reduce=True):
=======
    :param str ctc_type: builtin or warpctc
    """

    def __init__(self, odim, eprojs, dropout_rate, ctc_type='warpctc'):
>>>>>>> 716ff548
        super(CTC, self).__init__()
        self.dropout_rate = dropout_rate
        self.loss = None
        self.ctc_lo = torch.nn.Linear(eprojs, odim)
<<<<<<< HEAD
        self.loss_fn = warp_ctc.CTCLoss(size_average=True, reduce=reduce)
=======
        self.ctc_type = ctc_type

        if self.ctc_type == 'builtin':
            self.ctc_loss = torch.nn.CTCLoss(reduction='sum')
        elif self.ctc_type == 'warpctc':
            import warpctc_pytorch as warp_ctc
            self.ctc_loss = warp_ctc.CTCLoss(size_average=True)
        else:
            raise ValueError('ctc_type must be "builtin" or "warpctc": {}'
                             .format(self.ctc_type))

>>>>>>> 716ff548
        self.ignore_id = -1
        self.reduce = reduce

    def loss_fn(self, th_pred, th_target, th_ilen, th_olen):
        if self.ctc_type == 'builtin':
            th_pred = th_pred.log_softmax(2)
            loss = self.ctc_loss(th_pred, th_target, th_ilen, th_olen)
            # Batch-size average
            loss = loss / th_pred.size(1)
            return loss
        elif self.ctc_type == 'warpctc':
            return self.ctc_loss(th_pred, th_target, th_ilen, th_olen)
        else:
            raise NotImplementedError

    def forward(self, hs_pad, hlens, ys_pad):
        """CTC forward

        :param torch.Tensor hs_pad: batch of padded hidden state sequences (B, Tmax, D)
        :param torch.Tensor hlens: batch of lengths of hidden state sequences (B)
        :param torch.Tensor ys_pad: batch of padded character id sequence tensor (B, Lmax)
        :return: ctc loss value
        :rtype: torch.Tensor
        """
        # TODO(kan-bayashi): need to make more smart way
        ys = [y[y != self.ignore_id] for y in ys_pad]  # parse padded ys

        self.loss = None
        hlens = torch.from_numpy(np.fromiter(hlens, dtype=np.int32))
        olens = torch.from_numpy(np.fromiter(
            (x.size(0) for x in ys), dtype=np.int32))

        # zero padding for hs
        ys_hat = self.ctc_lo(F.dropout(hs_pad, p=self.dropout_rate))

        # zero padding for ys
        ys_true = torch.cat(ys).cpu().int()  # batch x olen

        # get length info
        logging.info(self.__class__.__name__ + ' input lengths:  ' + ''.join(str(hlens).split('\n')))
        logging.info(self.__class__.__name__ + ' output lengths: ' + ''.join(str(olens).split('\n')))

        # get ctc loss
        # expected shape of seqLength x batchSize x alphabet_size
        ys_hat = ys_hat.transpose(0, 1)
        self.loss = to_device(self, self.loss_fn(ys_hat, ys_true, hlens, olens))
        if self.reduce:
            logging.info('ctc loss:' + str(float(self.loss)))

        return self.loss

    def log_softmax(self, hs_pad):
        """log_softmax of frame activations

        :param torch.Tensor hs_pad: 3d tensor (B, Tmax, eprojs)
        :return: log softmax applied 3d tensor (B, Tmax, odim)
        :rtype: torch.Tensor
        """
        return F.log_softmax(self.ctc_lo(hs_pad), dim=2)


def ctc_for(args, odim, reduce=True):
    """Returns the CTC module for the given args and output dimension

    :param Namespace args: the program args
    :param int odim : The output dimension
    :param bool reduce : return the CTC loss in a scalar
    :return: the corresponding CTC module
    """
<<<<<<< HEAD
    return CTC(odim, args.eprojs, args.dropout_rate, reduce)
=======
    return CTC(odim, args.eprojs, args.dropout_rate,
               ctc_type=vars(args).get('ctc_type', 'builtin'))
>>>>>>> 716ff548
<|MERGE_RESOLUTION|>--- conflicted
+++ resolved
@@ -13,37 +13,27 @@
     :param int odim: dimension of outputs
     :param int eprojs: number of encoder projection units
     :param float dropout_rate: dropout rate (0.0 ~ 1.0)
-<<<<<<< HEAD
-    :param float dropout_rate: dropout rate (0.0 ~ 1.0)
+    :param str ctc_type: builtin or warpctc
     :param bool reduce: reduce the CTC loss into a scalar
     """
 
-    def __init__(self, odim, eprojs, dropout_rate, reduce=True):
-=======
-    :param str ctc_type: builtin or warpctc
-    """
-
-    def __init__(self, odim, eprojs, dropout_rate, ctc_type='warpctc'):
->>>>>>> 716ff548
+    def __init__(self, odim, eprojs, dropout_rate, ctc_type='warpctc', reduce=True):
         super(CTC, self).__init__()
         self.dropout_rate = dropout_rate
         self.loss = None
         self.ctc_lo = torch.nn.Linear(eprojs, odim)
-<<<<<<< HEAD
-        self.loss_fn = warp_ctc.CTCLoss(size_average=True, reduce=reduce)
-=======
         self.ctc_type = ctc_type
 
         if self.ctc_type == 'builtin':
-            self.ctc_loss = torch.nn.CTCLoss(reduction='sum')
+            reduction_type = 'sum' if reduce else 'none'
+            self.ctc_loss = torch.nn.CTCLoss(reduction=reduction_type)
         elif self.ctc_type == 'warpctc':
             import warpctc_pytorch as warp_ctc
-            self.ctc_loss = warp_ctc.CTCLoss(size_average=True)
+            self.ctc_loss = warp_ctc.CTCLoss(size_average=True, reduce=reduce)
         else:
             raise ValueError('ctc_type must be "builtin" or "warpctc": {}'
                              .format(self.ctc_type))
 
->>>>>>> 716ff548
         self.ignore_id = -1
         self.reduce = reduce
 
@@ -113,9 +103,5 @@
     :param bool reduce : return the CTC loss in a scalar
     :return: the corresponding CTC module
     """
-<<<<<<< HEAD
-    return CTC(odim, args.eprojs, args.dropout_rate, reduce)
-=======
     return CTC(odim, args.eprojs, args.dropout_rate,
-               ctc_type=vars(args).get('ctc_type', 'builtin'))
->>>>>>> 716ff548
+               ctc_type=vars(args).get('ctc_type', 'builtin'), reduce=reduce)