--- conflicted
+++ resolved
@@ -20,14 +20,7 @@
 from chainer.serializers.npz import DictionarySerializer
 from chainer.serializers.npz import NpzDeserializer
 
-
 # io related
-<<<<<<< HEAD
-
-# matplotlib related
-=======
-import kaldi_io_py
->>>>>>> 7e6d9b64
 import matplotlib
 import numpy as np
 import torch
